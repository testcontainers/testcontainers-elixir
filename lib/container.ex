# SPDX-License-Identifier: MIT
# Original by: Marco Dallagiacoma @ 2023 in https://github.com/dallagi/excontainers
# Modified by: Jarl André Hübenthal @ 2023
defmodule Testcontainers.Container do
  @moduledoc """
  A struct with builder functions for creating a definition of a container.
  """

  @enforce_keys [:image]
  defstruct [
    :image,
    cmd: nil,
    environment: %{},
    auth: nil,
    exposed_ports: [],
    ip_address: nil,
    wait_strategies: [],
    privileged: false,
    bind_mounts: [],
    bind_volumes: [],
    labels: %{},
    auto_remove: false,
    container_id: nil,
<<<<<<< HEAD
    check_image: ~r/.*/
=======
    network_mode: nil
>>>>>>> d3adfae4
  ]

  @doc """
  Returns `true` if `term` is a valid `check_image`, otherwise returns `false`.
  """
  @doc guard: true
  defguard is_valid_image(check_image)
           when is_binary(check_image) or is_struct(check_image, Regex)

  @doc """
  A constructor function to make it easier to construct a container
  """
  def new(image) when is_binary(image) do
    %__MODULE__{image: image}
  end

  @doc """
  Sets a _waiting strategy_ for the _container_.
  """
  def with_waiting_strategy(%__MODULE__{} = config, wait_fn) when is_struct(wait_fn) do
    %__MODULE__{config | wait_strategies: [wait_fn | config.wait_strategies]}
  end

  @doc """
  Sets multiple _waiting strategies_ for the _container_.
  """
  def with_waiting_strategies(%__MODULE__{} = config, wait_fns) when is_list(wait_fns) do
    Enum.reduce(wait_fns, config, fn fun, cfg -> with_waiting_strategy(cfg, fun) end)
  end

  @doc """
  Sets an _environment variable_ to the _container_.
  """
  def with_environment(%__MODULE__{} = config, key, value)
      when (is_binary(key) or is_atom(key)) and is_binary(value) do
    %__MODULE__{config | environment: Map.put(config.environment, key, value)}
  end

  @doc """
  Adds a _port_ to be exposed on the _container_.
  """
  def with_exposed_port(%__MODULE__{} = config, port) when is_integer(port) do
    filtered_ports = config.exposed_ports |> Enum.reject(fn p -> p == port end)

    %__MODULE__{config | exposed_ports: [port | filtered_ports]}
  end

  @doc """
  Adds multiple _ports_ to be exposed on the _container_.
  """
  def with_exposed_ports(%__MODULE__{} = config, ports) when is_list(ports) do
    filtered_ports = config.exposed_ports |> Enum.reject(fn port -> port in ports end)

    %__MODULE__{config | exposed_ports: ports ++ filtered_ports}
  end

  @doc """
  Adds a fixed _port_ to be exposed on the _container_.
  This approach to managing ports is not recommended by Testcontainers.
  Use at your own risk.
  """
  def with_fixed_port(%__MODULE__{} = config, port, host_port \\ nil)
      when is_integer(port) and (is_nil(host_port) or is_integer(host_port)) do
    filtered_ports =
      config.exposed_ports
      |> Enum.reject(fn
        {p, _} -> p == port
        p -> p == port
      end)

    %__MODULE__{
      config
      | exposed_ports: [
          {port, host_port || port} | filtered_ports
        ]
    }
  end

  @doc """
  Sets a file or the directory on the _host machine_ to be mounted into a _container_.
  """
  def with_bind_mount(%__MODULE__{} = config, host_src, container_dest, options \\ "ro")
      when is_binary(host_src) and is_binary(container_dest) and is_binary(options) do
    new_bind_mount = %{host_src: host_src, container_dest: container_dest, options: options}
    %__MODULE__{config | bind_mounts: [new_bind_mount | config.bind_mounts]}
  end

  @doc """
  Sets a volume to be mounted into a container on target path
  """
  def with_bind_volume(%__MODULE__{} = config, volume, container_dest, read_only \\ false)
      when is_binary(volume) and is_binary(container_dest) and is_boolean(read_only) do
    new_bind_volume = %{
      volume: volume,
      container_dest: container_dest,
      read_only: read_only
    }

    %__MODULE__{config | bind_volumes: [new_bind_volume | config.bind_volumes]}
  end

  @doc """
  Sets a label to apply to the container object in docker.
  """
  def with_label(%__MODULE__{} = config, key, value) when is_binary(key) and is_binary(value) do
    %__MODULE__{config | labels: Map.put(config.labels, key, value)}
  end

  @doc """
  Sets a cmd to run when the container starts.
  """
  def with_cmd(%__MODULE__{} = config, cmd) when is_list(cmd) do
    %__MODULE__{config | cmd: cmd}
  end

  @doc """
  Sets whether the container should be automatically removed on exit.
  """
  def with_auto_remove(%__MODULE__{} = config, auto_remove) when is_boolean(auto_remove) do
    %__MODULE__{config | auto_remove: auto_remove}
  end

  @doc """
  Adds authentication token for registries that require a login.
  """
  def with_auth(%__MODULE__{} = config, username, password)
      when is_binary(username) and is_binary(password) do
    registry_auth_token =
      Jason.encode!(%{
        username: username,
        password: password
      })
      |> Base.encode64()

    %__MODULE__{config | auth: registry_auth_token}
  end

  @doc """
<<<<<<< HEAD
  Set the regular expression to check the image validity.

  When using a string, it will compile it to a regular expression. If the compilation fails, it will raise a `Regex.CompileError`.
  """
  def with_check_image(%__MODULE__{} = config, check_image) when is_binary(check_image) do
    regex = Regex.compile!(check_image)
    with_check_image(config, regex)
  end

  def with_check_image(%__MODULE__{} = config, %Regex{} = check_image) do
    %__MODULE__{config | check_image: check_image}
=======
  Sets a network mode to apply to the container object in docker.
  """
  def with_network_mode(%__MODULE__{} = config, mode) when is_binary(mode) do
    %__MODULE__{config | network_mode: mode}
>>>>>>> d3adfae4
  end

  @doc """
  Gets the host port on the container for the given exposed port.
  """
  def mapped_port(%__MODULE__{} = container, port) when is_number(port) do
    container.exposed_ports
    |> Enum.filter(fn
      {exposed_port, _} -> exposed_port == port
      port -> port == port
    end)
    |> List.first({})
    |> Tuple.to_list()
    |> List.last()
  end

  @doc """
  Check if the provided image is compatible with the expected default image.

  Raises:

  ArgumentError when image isn't compatible.
  """
  def valid_image!(%__MODULE__{} = config) do
    case valid_image(config) do
      {:ok, config} ->
        config

      {:error, message} ->
        raise ArgumentError, message: message
    end
  end

  @doc """
  Check if the provided image is compatible with the expected default image.
  """
  def valid_image(%__MODULE__{image: image, check_image: check_image} = config) do
    if Regex.match?(check_image, image) do
      {:ok, config}
    else
      {:error,
       "Unexpected image #{image}. If this is a valid image, provide a broader `check_image` regex to the container configuration."}
    end
  end

  defimpl Testcontainers.ContainerBuilder do
    @impl true
    def build(%Testcontainers.Container{} = config) do
      Testcontainers.Container.valid_image!(config)
    end

    @doc """
    Do stuff after container has started.
    """
    @impl true
    @spec after_start(%Testcontainers.Container{}, %Testcontainers.Container{}, %Tesla.Env{}) ::
            :ok
    def after_start(_config, _container, _conn), do: :ok
  end
end<|MERGE_RESOLUTION|>--- conflicted
+++ resolved
@@ -21,11 +21,8 @@
     labels: %{},
     auto_remove: false,
     container_id: nil,
-<<<<<<< HEAD
-    check_image: ~r/.*/
-=======
+    check_image: ~r/.*/,
     network_mode: nil
->>>>>>> d3adfae4
   ]
 
   @doc """
@@ -164,7 +161,6 @@
   end
 
   @doc """
-<<<<<<< HEAD
   Set the regular expression to check the image validity.
 
   When using a string, it will compile it to a regular expression. If the compilation fails, it will raise a `Regex.CompileError`.
@@ -176,12 +172,13 @@
 
   def with_check_image(%__MODULE__{} = config, %Regex{} = check_image) do
     %__MODULE__{config | check_image: check_image}
-=======
+  end
+
+  @doc """
   Sets a network mode to apply to the container object in docker.
   """
   def with_network_mode(%__MODULE__{} = config, mode) when is_binary(mode) do
     %__MODULE__{config | network_mode: mode}
->>>>>>> d3adfae4
   end
 
   @doc """
