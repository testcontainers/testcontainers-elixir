--- conflicted
+++ resolved
@@ -71,17 +71,14 @@
       {:myxql, "~> 0.6.0", only: [:dev, :test]},
       # postgres
       {:postgrex, "~> 0.17", only: [:dev, :test]},
-<<<<<<< HEAD
       # redis
       {:redix, "~> 1.2", only: [:dev, :test]},
       # ceph and minio
       {:ex_aws, "~> 2.1", only: [:dev, :test]},
       {:ex_aws_s3, "~> 2.0", only: [:dev, :test]},
       {:sweet_xml, "~> 0.6", only: [:dev, :test]}
-=======
-      {:redix, "~> 1.2", only: [:dev, :test]},
+      # cassandra
       {:xandra, "~> 0.14", only: [:dev, :test]}
->>>>>>> 236ec1e5
     ]
   end
 
